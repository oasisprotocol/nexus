// Tooling for response pagination.
package api

import (
	"fmt"
	"net/http"
	"strconv"
)

const (
	LimitKey  = "limit"
	OffsetKey = "offset"

	DefaultLimit  = uint64(100)
	DefaultOffset = uint64(0)
)

// Pagination is used to define parameters for pagination.
type Pagination struct {
	Limit  uint64
	Offset uint64
}

func unpackPagination(r *http.Request) (p Pagination, err error) {
	values := r.URL.Query()

	limit := DefaultLimit
	if v := values.Get(LimitKey); v != "" {
		limit, err = strconv.ParseUint(v, 10, 64)
	}

	offset := DefaultOffset
	if v := values.Get(OffsetKey); v != "" {
		offset, err = strconv.ParseUint(v, 10, 64)
	}

	p = Pagination{
		Limit:  limit,
		Offset: offset,
	}
	return
}

func withPagination(sql string, p Pagination) string {
<<<<<<< HEAD
=======
	// TODO: Add a sane ORDER BY
>>>>>>> e0156c8f
	return fmt.Sprintf("%s LIMIT %d OFFSET %d", sql, p.Limit, p.Offset)
}<|MERGE_RESOLUTION|>--- conflicted
+++ resolved
@@ -42,9 +42,6 @@
 }
 
 func withPagination(sql string, p Pagination) string {
-<<<<<<< HEAD
-=======
 	// TODO: Add a sane ORDER BY
->>>>>>> e0156c8f
 	return fmt.Sprintf("%s LIMIT %d OFFSET %d", sql, p.Limit, p.Offset)
 }